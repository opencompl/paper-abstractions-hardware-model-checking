\def\paperversiondraft{draft}
<<<<<<< HEAD
\def\paperversionblind{blind}
\def\paperversioncamera{camera}
\def\paperversioncameraIEEE{cameraIEEE}
=======
\def\paperversionblind{normal}
>>>>>>> dba7466d

% If no draft paper-version is requested, compile in 'normal' mode
\ifx\paperversion\paperversiondraft
\else
<<<<<<< HEAD
  \ifx\paperversion\paperversioncamera
  \else
    \ifx\paperversion\paperversioncameraIEEE
    \else
      \def\paperversion{draft}
    \fi
  \fi
=======
  \def\paperversion{normal}
>>>>>>> dba7466d
\fi

\def\grammarlyon{on}

% Disable review mode for grammarly version.
\ifx\grammarly\grammarlyon
\def\ClassReview{}
\else
\def\ClassReview{review,}
\fi

\documentclass[\ClassReview anonymous, sigplan]{acmart}

\ifx\paperversion\paperversioncameraIEEE
  \documentclass[conference]{IEEEtran}
\fi

\usepackage{colortbl}

% 'draftonly' environment
\usepackage{environ}
\ifx\paperversion\paperversiondraft
\newenvironment{draftonly}{}{}
\else
\NewEnviron{draftonly}{}
\fi

% Most PL conferences are edited by conference-publishing.com. Follow their
% advice to add the following packages.
%
% The first enables the use of UTF-8 as character encoding, which is the
% standard nowadays. The second ensures the use of font encodings that support
% accented characters etc. (Why should I use this?). The mictotype package
% enables certain features 'to­wards ty­po­graph­i­cal per­fec­tion
\usepackage[utf8]{inputenc}
\usepackage[T1]{fontenc}
\usepackage{microtype}

\usepackage{xargs}
\usepackage{lipsum}
\usepackage[textsize=tiny]{todonotes}
\usepackage{xparse}
\usepackage{xifthen, xstring}
\usepackage[normalem]{ulem}
\usepackage{xspace}
\usepackage{marginnote}
\makeatletter
\font\uwavefont=lasyb10 scaled 652

\newcommand\colorwave[1][blue]{\bgroup\markoverwith{\lower3\p@\hbox{\uwavefont\textcolor{#1}{\char58}}}\ULon}
\makeatother

\ifx\paperversion\paperversiondraft
\newcommand\createtodoauthor[2]{%
\def\tmpdefault{emptystring}
\expandafter\newcommand\csname #1\endcsname[2][\tmpdefault]{\def\tmp{##1}\ifthenelse{\equal{\tmp}{\tmpdefault}}
   {\todo[linecolor=#2,backgroundcolor=#2,bordercolor=#2]{\textbf{#1:} ##2}}
   {\ifthenelse{\equal{##2}{}}{\colorwave[#2]{##1}\xspace}{\todo[linecolor=#2,backgroundcolor=#2,bordercolor=#2]{\textbf{#1:} ##2}\colorwave[#2]{##1}}}}
\expandafter\newcommand\csname #1f\endcsname[2][\tmpdefault]{
	\smash{\marginnote{
		\todo[inline,linecolor=#2,backgroundcolor=#2,bordercolor=#2]{\textbf{#1 (Figure):} ##2}}}
   }
}
%
\else
\newcommand\createtodoauthor[2]{%
\def\tmpdefault{emptystring}%
\expandafter\newcommand\csname #1\endcsname[2][\tmpdefault]{}%
\expandafter\newcommand\csname #1f\endcsname[2][\tmpdefault]{}%
}%
\fi

% Broaden margins to make room for todo notes
\makeatletter
\patchcmd{\@addmarginpar}{\ifodd\c@page}{\ifodd\c@page\@tempcnta\m@ne}{}{}
\makeatother
\ifx\paperversion\paperversiondraft
  \makeatletter
  \if@ACM@journal
    \geometry{asymmetric}
    \paperwidth=\dimexpr \paperwidth + 3.5cm\relax
    \oddsidemargin=\dimexpr\oddsidemargin + 0cm\relax
    \evensidemargin=\dimexpr\evensidemargin + 0cm\relax
    \marginparwidth=\dimexpr \marginparwidth + 3cm\relax
    \setlength{\marginparwidth}{4.6cm}
    % This makeatletter box helps to move notes to the right
    \makeatletter
    \long\def\@mn@@@marginnote[#1]#2[#3]{%
      \begingroup
        \ifmmode\mn@strut\let\@tempa\mn@vadjust\else
          \if@inlabel\leavevmode\fi
          \ifhmode\mn@strut\let\@tempa\mn@vadjust\else\let\@tempa\mn@vlap\fi
        \fi
        \@tempa{%
          \vbox to\z@{%
            \vss
            \@mn@margintest
            \if@reversemargin\if@tempswa
                \@tempswafalse
              \else
                \@tempswatrue
            \fi\fi
            %\if@tempswa
              \rlap{%
                \if@mn@verbose
                  \PackageInfo{marginnote}{xpos seems to be \@mn@currxpos}%
                \fi
                \begingroup
                  \ifx\@mn@currxpos\relax\else\ifx\@mn@currxpos\@empty\else
                      \kern-\dimexpr\@mn@currxpos\relax
                  \fi\fi
                  \ifx\@mn@currpage\relax
                    \let\@mn@currpage\@ne
                  \fi
                  \if@twoside\ifodd\@mn@currpage\relax
                      \kern\oddsidemargin
                    \else
                      \kern\evensidemargin
                    \fi
                  \else
                    \kern\oddsidemargin
                  \fi
                  \kern 1in
                \endgroup
                \kern\marginnotetextwidth\kern\marginparsep
                \vbox to\z@{\kern\marginnotevadjust\kern #3
                  \vbox to\z@{%
                    \hsize\marginparwidth
                    \linewidth\hsize
                    \kern-\parskip
                    \marginfont\raggedrightmarginnote\strut\hspace{\z@}%
                    \ignorespaces#2\endgraf
                    \vss}%
                  \vss}%
              }%
          }%
        }%
      \endgroup
    }
    \makeatother
  \else
    \paperwidth=\dimexpr \paperwidth + 6cm\relax
    \oddsidemargin=\dimexpr\oddsidemargin + 3cm\relax
    \evensidemargin=\dimexpr\evensidemargin + 3cm\relax
    \marginparwidth=\dimexpr \marginparwidth + 3cm\relax
    \setlength{\marginparwidth}{4.6cm}
  \fi
  \makeatother
\fi

% We use the following color scheme
% 
% This scheme is both print-friendly and colorblind safe for
% up to four colors (including the red tones makes it not
% colorblind safe any more)
%
% https://colorbrewer2.org/#type=qualitative&scheme=Paired&n=4

\definecolor{pairedNegOneLightGray}{HTML}{cacaca}
\definecolor{pairedNegTwoDarkGray}{HTML}{827b7b}
\definecolor{pairedOneLightBlue}{HTML}{a6cee3}
\definecolor{pairedTwoDarkBlue}{HTML}{1f78b4}
\definecolor{pairedThreeLightGreen}{HTML}{b2df8a}
\definecolor{pairedFourDarkGreen}{HTML}{33a02c}
\definecolor{pairedFiveLightRed}{HTML}{fb9a99}
\definecolor{pairedSixDarkRed}{HTML}{e31a1c}

\createtodoauthor{grosser}{pairedOneLightBlue}
\createtodoauthor{authorTwo}{pairedTwoDarkBlue}
\createtodoauthor{authorThree}{pairedThreeLightGreen}
\createtodoauthor{authorFour}{pairedFourDarkGreen}
\createtodoauthor{authorFive}{pairedFiveLightRed}
\createtodoauthor{authorSix}{pairedSixDarkRed}

\graphicspath{{./images/}}

% Define macros that are used in this paper
%
% We require all macros to end with a delimiter (by default {}) to enusure
% that LaTeX adds whitespace correctly.
\makeatletter
\newcommand\requiredelimiter[2][########]{%
  \ifdefined#2%
    \def\@temp{\def#2#1}%
    \expandafter\@temp\expandafter{#2}%
  \else
    \@latex@error{\noexpand#2undefined}\@ehc
  \fi
}
\@onlypreamble\requiredelimiter
\makeatother

\newcommand\newdelimitedcommand[2]{
\expandafter\newcommand\csname #1\endcsname{#2}
\expandafter\requiredelimiter
\csname #1 \endcsname
}

\newdelimitedcommand{toolname}{Tool}


% Print \autoref as "Section X.Y.Z"
\unless\ifx\paperversion\paperversioncameraIEEE
  \renewcommand*{\sectionautorefname}{Section}
  \renewcommand*{\subsectionautorefname}{Section}
  \renewcommand*{\subsubsectionautorefname}{Section}
\fi

% \circled command to print a colored circle.
% \circled{1} pretty-prints "(1)"
% This is useful to refer to labels that are embedded within figures.
\usepackage{tikz}
\usetikzlibrary{arrows}
\usetikzlibrary{shapes}
\newcommand*\circled[1]{\tikz[baseline=(char.base)]{
            \node[shape=circle,fill=pairedOneLightBlue,inner sep=1pt] (char) {#1};}}

\unless\ifx\paperversion\paperversioncameraIEEE
  \makeatletter\if@ACM@journal\makeatother
  %% Journal information (used by PACMPL format)
  %% Supplied to authors by publisher for camera-ready submission
  \acmJournal{PACMPL}
  \acmVolume{1}
  \acmNumber{1}
  \acmArticle{1}
  \acmYear{2017}
  \acmMonth{1}
  \acmDOI{10.1145/nnnnnnn.nnnnnnn}
  \startPage{1}
  \else\makeatother
  %% Conference information (used by SIGPLAN proceedings format)
  %% Supplied to authors by publisher for camera-ready submission
  \acmConference[PL'17]{ACM SIGPLAN Conference on Programming Languages}{January 01--03, 2017}{New York, NY, USA}
  \acmYear{2017}
  \acmISBN{978-x-xxxx-xxxx-x/YY/MM}
  \acmDOI{10.1145/nnnnnnn.nnnnnnn}
  \startPage{1}
  \fi
\fi


%% Copyright information
%% Supplied to authors (based on authors' rights management selection;
%% see authors.acm.org) by publisher for camera-ready submission
%\setcopyright{none}             %% For review submission
%\setcopyright{acmcopyright}
%\setcopyright{acmlicensed}
%\setcopyright{rightsretained}
%\copyrightyear{2017}           %% If different from \acmYear


%% Bibliography style
\ifx\paperversion\paperversioncameraIEEE
  \bibliographystyle{IEEETran}
\else
  \bibliographystyle{ACM-Reference-Format}
\fi
%% Citation style
%% Note: author/year citations are required for papers published as an
%% issue of PACMPL.
%\citestyle{acmauthoryear}  %% For author/year citations
%\citestyle{acmnumeric}     %% For numeric citations
%\setcitestyle{nosort}      %% With 'acmnumeric', to disable automatic
                            %% sorting of references within a single citation;
                            %% e.g., \cite{Smith99,Carpenter05,Baker12}
                            %% rendered as [14,5,2] rather than [2,5,14].
%\setcitesyle{nocompress}   %% With 'acmnumeric', to disable automatic
                            %% compression of sequential references within a
                            %% single citation;
                            %% e.g., \cite{Baker12,Baker14,Baker16}
                            %% rendered as [2,3,4] rather than [2-4].



\begin{document}

%% Title information
\ifx\paperversion\paperversioncameraIEEE
  \title{Full title}
\else
  \title[Short Title]{Full Title}       %% [Short Title] is optional;
                                        %% when present, will be used in
                                        %% header instead of Full Title.
  \subtitle{Subtitle}                   %% \subtitle is optional
\fi


%% Author information
%% Contents and number of authors suppressed with 'anonymous'.
%% Each author should be introduced by \author, followed by
%% \authornote (optional), \orcid (optional), \affiliation, and
%% \email.
%% An author may have multiple affiliations and/or emails; repeat the
%% appropriate command.
%% Many elements are not rendered, but should be provided for metadata
%% extraction tools.

%% Author with single affiliation.
\ifx\paperversion\paperversioncameraIEEE
  \author{\IEEEauthorblockN{1\textsuperscript{st} Given Name Surname}
  \IEEEauthorblockA{\textit{dept. name of organization (of Aff.)} \\
  \textit{name of organization (of Aff.)}\\
  City, Country \\
  email address or ORCID}
  \and
  \IEEEauthorblockN{2\textsuperscript{nd} Given Name Surname}
  \IEEEauthorblockA{\textit{dept. name of organization (of Aff.)} \\
  \textit{name of organization (of Aff.)}\\
  City, Country \\
  email address or ORCID}
  \and
  \IEEEauthorblockN{3\textsuperscript{rd} Given Name Surname}
  \IEEEauthorblockA{\textit{dept. name of organization (of Aff.)} \\
  \textit{name of organization (of Aff.)}\\
  City, Country \\
  email address or ORCID}
  \and
  \IEEEauthorblockN{4\textsuperscript{th} Given Name Surname}
  \IEEEauthorblockA{\textit{dept. name of organization (of Aff.)} \\
  \textit{name of organization (of Aff.)}\\
  City, Country \\
  email address or ORCID}
  \and
  \IEEEauthorblockN{5\textsuperscript{th} Given Name Surname}
  \IEEEauthorblockA{\textit{dept. name of organization (of Aff.)} \\
  \textit{name of organization (of Aff.)}\\
  City, Country \\
  email address or ORCID}
  \and
  \IEEEauthorblockN{6\textsuperscript{th} Given Name Surname}
  \IEEEauthorblockA{\textit{dept. name of organization (of Aff.)} \\
  \textit{name of organization (of Aff.)}\\
  City, Country \\
  email address or ORCID}
  }
\else
  \author{First1 Last1}
  \authornote{with author1 note}          %% \authornote is optional;
                                        %% can be repeated if necessary
  \orcid{nnnn-nnnn-nnnn-nnnn}             %% \orcid is optional
  \affiliation{
    \position{Position1}
    \department{Department1}              %% \department is recommended
    \institution{Institution1}            %% \institution is required
    \streetaddress{Street1 Address1}
    \city{City1}
    \state{State1}
    \postcode{Post-Code1}
    \country{Country1}
  }
  \email{first1.last1@inst1.edu}          %% \email is recommended

  \author{First2 Last2}
  \authornote{with author2 note}          %% \authornote is optional;
                                        %% can be repeated if necessary
  \orcid{nnnn-nnnn-nnnn-nnnn}             %% \orcid is optional
  \affiliation{
    \position{Position2a}
    \department{Department2a}             %% \department is recommended
    \institution{Institution2a}           %% \institution is required
    \streetaddress{Street2a Address2a}
    \city{City2a}
    \state{State2a}
    \postcode{Post-Code2a}
    \country{Country2a}
  }
  \email{first2.last2@inst2a.com}         %% \email is recommended
  \affiliation{
    \position{Position2b}
    \department{Department2b}             %% \department is recommended
    \institution{Institution2b}           %% \institution is required
    \streetaddress{Street3b Address2b}
    \city{City2b}
    \state{State2b}
    \postcode{Post-Code2b}
    \country{Country2b}
  }
  \email{first2.last2@inst2b.org}         %% \email is recommended
\fi

\unless\ifx\paperversion\paperversioncameraIEEE
  \begin{abstract}
    \input{inputs/abstract.tex}
  \end{abstract}
\fi

% Only add ACM notes and keywords in camera ready version
% Drop citations and footnotes in draft and blind mode.
\makeatletter
\if@ACM@anonymous
\settopmatter{printacmref=false} % Removes citation information below abstract
\renewcommand\footnotetextcopyrightpermission[1]{} % removes footnote with conference information in first column
\else
%% 2012 ACM Computing Classification System (CSS) concepts
%% Generate at 'http://dl.acm.org/ccs/ccs.cfm'.
\begin{CCSXML}
<ccs2012>
<concept>
<concept_id>10011007.10011006.10011008</concept_id>
<concept_desc>Software and its engineering~General programming languages</concept_desc>
<concept_significance>500</concept_significance>
</concept>
<concept>
<concept_id>10003456.10003457.10003521.10003525</concept_id>
<concept_desc>Social and professional topics~History of programming languages</concept_desc>
<concept_significance>300</concept_significance>
</concept>
</ccs2012>
\end{CCSXML}

\ccsdesc[500]{Software and its engineering~General programming languages}
\ccsdesc[300]{Social and professional topics~History of programming languages}
%% End of generated code

\else
  \unless\ifx\paperversion\paperversioncameraIEEE
    \settopmatter{printacmref=false} % Removes citation information below abstract
    \renewcommand\footnotetextcopyrightpermission[1]{} % removes footnote with conference information in first column
  \fi
\fi

%% Keywords
%% comma separated list
<<<<<<< HEAD
\ifx\paperversion\paperversioncamera
  \keywords{keyword1, keyword2, keyword3} 
\fi
 
=======
\keywords{keyword1, keyword2, keyword3}  %% \keywords is optional
\fi
\makeatother

>>>>>>> dba7466d
%% \maketitle
%% Note: \maketitle command must come after title commands, author
%% commands, abstract environment, Computing Classification System
%% environment and commands, and keywords command.
\maketitle
\ifx\grammarly\grammarlyon 
\onecolumn 
\else 
\fi

% IEEE wants abstract and keywords 
% after maketitle
\ifx\paperversion\paperversioncameraIEEE
  \begin{abstract}
    \input{inputs/abstract.tex}
  \end{abstract}
%% Keywords
%% comma separated list
  \begin{IEEEkeywords}
    keyword1, keyword2, keyword3  %% \keywords is optional
  \end{IEEEkeywords}
\fi

\section{Introduction}

Of this super cool article \ldots
\grosser{A simple comment refering to a particular location}

If there is \authorTwo[some text we want to refer to specifically]{this looks
particularly interesting} we can refer to this text from within our comments.

And here we only underline \authorTwo[Text]{} that is interesting, but do not
actually comment.

Now we have a sequence of comments,
\authorThree{Comment 3}
\authorFour{Comment 4}
\authorFive{Comment 5}
\authorSix{Comment 6}
which should not introduce overlong white space sequences.

Sometimes it is also important to \emph{emphasize} text to understand if it is
underlined or printed in italic.

We sometimes use macros to state that a tool as the name \toolname{} in a
flexible way.

\lipsum[1-3]

\begin{figure}
% Link to figure
%
% https://docs.google.com/drawings/d/1juKp43D3rLC-luBQPwQZ_wCnDK2S_6C1k6USV0wKE0g/edit?usp=sharing
\includegraphics[width=\columnwidth]{overview.pdf}
\caption{Our key idea visualized}
\grosserf{Replace this figure with your own drawing.}
\end{figure}

~\\
Our contributions are:
\grosser{Always state your contributions explicitly: (A) this makes it
easy for the reader to understand what novelty is presented, and (B)
these contributions help you to focus. In particular, the objective of
the remaining paper should be to support the claims stated here.
}
\begin{itemize}
	\item Contribution 1
	\item Contribution 2
	\item Contribution 3
	\item Contribution 4
\end{itemize}

\section{Our New Idea}

\lipsum[1-3]

\section{Implementation}

\section{Related Work}

\lipsum[1-3]

\grosser{Related work should always be at the end of the document,
         as it otherwise becomes an obstacle your reader must
	 overcome before reaching your idea. For details see:
	 \url{https://www.microsoft.com/en-us/research/academic-program/write-great-research-paper/}
}

\section{Conclusion}
\lipsum[1]

\unless\ifx\paperversion\paperversioncameraIEEE
%% Acknowledgments
\begin{acks}                            %% acks environment is optional
                                        %% contents suppressed with 'anonymous'
  %% Commands \grantsponsor{<sponsorID>}{<name>}{<url>} and
  %% \grantnum[<url>]{<sponsorID>}{<number>} should be used to
  %% acknowledge financial support and will be used by metadata
  %% extraction tools.
  This material is based upon work supported by the
  \grantsponsor{GS100000001}{National Science
    Foundation}{http://dx.doi.org/10.13039/100000001} under Grant
  No.~\grantnum{GS100000001}{nnnnnnn} and Grant
  No.~\grantnum{GS100000001}{mmmmmmm}.  Any opinions, findings, and
  conclusions or recommendations expressed in this material are those
  of the author and do not necessarily reflect the views of the
  National Science Foundation.
\end{acks}
\fi

%% Bibliography
%\bibliography{bibfile}


%% Appendix
\newpage
\appendix
\begin{draftonly}
\section{Formatting Guidelines}

These formatting guidelines aim to standartize our writing. They ensure that
papers with multiple authors have a consistent look and that commonly occuring
items are formatted in ways that are known to work well.

\subsection{Figures}

\paragraph{Color Scheme} 

In Figures we use a color scheme that is print-friendly and also visible
with red-green blindness. The following colors are all print-friendly
and red-green save when only using Color 1-4:

\medskip
{
	\small
\newcolumntype{a}{>{\columncolor{pairedOneLightBlue}}c}
\newcolumntype{b}{>{\columncolor{pairedTwoDarkBlue}}c}
\newcolumntype{d}{>{\columncolor{pairedThreeLightGreen}}c}
\newcolumntype{e}{>{\columncolor{pairedFourDarkGreen}}c}
\newcolumntype{f}{>{\columncolor{pairedFiveLightRed}}c}
\newcolumntype{g}{>{\columncolor{pairedSixDarkRed}}c}

\begin{tabular}{a b d e f g}
Color 1 & Color 2 & Color 3 & Color 4 & Color 5 & Color 6\\
\#a6cee3 & \#1f78b4 & \#b2df8a & \#33a02c & \#fb9a99 & \#e31a1c
\end{tabular}
}

We de-emphasize components in figures by using additionally two shades of gray.
Especially in complex figures, it is often helpful to de-emphasize visual
elements that we want to represent but that should not be the focus of a
reader's attention.

\medskip
{
	\small
\newcolumntype{h}{>{\columncolor{pairedNegOneLightGray}}c}
\newcolumntype{i}{>{\columncolor{pairedNegTwoDarkGray}}c}

\begin{tabular}{h i}
Color -1 & Color -2\\
\#cacaca & \#827b7b\\
\end{tabular}
}

Single-color graphs are plotted in Color 1 - Light Blue.

\paragraph{Labels in Figures}
Complex diagrams often benefit from labels inside the diagrams. We suggest to
use a filled circle (e.g, in light blue) to highlight these numbers and use
these references, e.g., \circled{1} implemented as \texttt{\textbackslash{}circled\{1\}}, in the text to refer to them.

\subsubsection{Plots} We use matplotlib to create performance
plots such as \autoref{fig:speedup}. We use the following
formatting guidelines:
\begin{itemize}
  \item Use a vertical y-label to make it easier to read.
  \item Remove top and right frames to reduce visual noise
	and allow the reader to focus on the data in the
	figure.
  \item Provide the concrete data at the top of each bar.
\end{itemize}

\noindent
We also suggest to follow these technical remarks:
\begin{itemize}
  \item Create pdf plots and do not use bitmap formats (e.g., png) to
	ensure high quality when zooming in.
  \item Avoid Type-3 bitmap fonts by
	setting fonttype to 42.
\end{itemize}

\begin{figure}
\includegraphics[width=\columnwidth]{plots/speedup}
\caption{Improved running speed after 4 weeks of training.
}
\label{fig:speedup}
\end{figure}

\end{draftonly}


\end{document}<|MERGE_RESOLUTION|>--- conflicted
+++ resolved
@@ -1,26 +1,14 @@
 \def\paperversiondraft{draft}
-<<<<<<< HEAD
-\def\paperversionblind{blind}
-\def\paperversioncamera{camera}
+\def\paperversionblind{normal}
 \def\paperversioncameraIEEE{cameraIEEE}
-=======
-\def\paperversionblind{normal}
->>>>>>> dba7466d
 
 % If no draft paper-version is requested, compile in 'normal' mode
 \ifx\paperversion\paperversiondraft
 \else
-<<<<<<< HEAD
-  \ifx\paperversion\paperversioncamera
+  \ifx\paperversion\paperversioncameraIEEE
   \else
-    \ifx\paperversion\paperversioncameraIEEE
-    \else
-      \def\paperversion{draft}
-    \fi
+    \def\paperversion{draft}
   \fi
-=======
-  \def\paperversion{normal}
->>>>>>> dba7466d
 \fi
 
 \def\grammarlyon{on}
@@ -444,17 +432,11 @@
 
 %% Keywords
 %% comma separated list
-<<<<<<< HEAD
-\ifx\paperversion\paperversioncamera
+\ifx\paperversion\paperversionblind
   \keywords{keyword1, keyword2, keyword3} 
 \fi
- 
-=======
-\keywords{keyword1, keyword2, keyword3}  %% \keywords is optional
-\fi
 \makeatother
 
->>>>>>> dba7466d
 %% \maketitle
 %% Note: \maketitle command must come after title commands, author
 %% commands, abstract environment, Computing Classification System
