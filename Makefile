--- conflicted
+++ resolved
@@ -3,18 +3,14 @@
 
 TEX_MAIN_DRAFT = draft.tex
 TEX_MAIN_GRAMMARLY = grammarly.tex
-<<<<<<< HEAD
 TEX_MAIN_BLIND = blind.tex
 TEX_MAIN_CAMERA = camera.tex
 TEX_MAIN_CAMERA_IEEE = cameraIEEE.tex
-=======
->>>>>>> dba7466d
 
 # Generate PDF files
 PDF_DRAFT = draft.pdf
 PDF_PAPER = paper.pdf
 PDF_GRAMMARLY = grammarly.pdf
-<<<<<<< HEAD
 PDF_BLIND = blind.pdf
 PDF_CAMERA = camera.pdf
 PDF_CAMERA_IEEE = cameraIEEE.pdf
@@ -22,12 +18,6 @@
 IMAGES := $(wildcard images/*.jpg images/*.pdf images/*.png)
 
 all: ${PDF_DRAFT} ${PDF_GRAMMARLY} ${PDF_BLIND} ${PDF_CAMERA} ${PDF_CAMERA_IEEE}
-=======
-
-IMAGES := $(wildcard images/*.jpg images/*.pdf images/*.png)
-
-all: ${PDF_PAPER}
->>>>>>> dba7466d
 
 ${PDF_DRAFT}: ${TEX_MAIN_DRAFT} ${TEX_MAIN} ${IMAGES}
 	latexmk ${TEX_MAIN_DRAFT}
@@ -41,13 +31,11 @@
 ${PDF_CAMERA_IEEE}: ${TEX_MAIN_CAMERA_IEEE} ${TEX_MAIN} ${IMAGES}
 	latexmk ${TEX_MAIN_CAMERA_IEEE}
 
-<<<<<<< HEAD
-draft: ${PDF_DRAFT} ${PDF_GRAMMARLY}
+draft: ${PDF_DRAFT}
 
 blind: ${PDF_BLIND}
-=======
+
 grammarly: ${PDF_GRAMMARLY}
->>>>>>> dba7466d
 
 paper: ${PDF_PAPER}
 
